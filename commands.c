/*
	Copyright 2016 - 2019 Benjamin Vedder	benjamin@vedder.se

	This file is part of the VESC firmware.

	The VESC firmware is free software: you can redistribute it and/or modify
    it under the terms of the GNU General Public License as published by
    the Free Software Foundation, either version 3 of the License, or
    (at your option) any later version.

    The VESC firmware is distributed in the hope that it will be useful,
    but WITHOUT ANY WARRANTY; without even the implied warranty of
    MERCHANTABILITY or FITNESS FOR A PARTICULAR PURPOSE.  See the
    GNU General Public License for more details.

    You should have received a copy of the GNU General Public License
    along with this program.  If not, see <http://www.gnu.org/licenses/>.
 */

#include "commands.h"
#include "ch.h"
#include "hal.h"
#include "mc_interface.h"
#include "stm32f4xx_conf.h"
#include "servo_simple.h"
#include "buffer.h"
#include "terminal.h"
#include "hw.h"
#include "mcpwm.h"
#include "mcpwm_foc.h"
#include "mc_interface.h"
#include "app.h"
#include "timeout.h"
#include "servo_dec.h"
#include "comm_can.h"
#include "flash_helper.h"
#include "utils.h"
#include "packet.h"
#include "encoder.h"
#include "nrf_driver.h"
#include "gpdrive.h"
#include "confgenerator.h"
#include "imu.h"
#include "shutdown.h"
#if HAS_BLACKMAGIC
#include "bm_if.h"
#endif
#include "minilzo.h"
#include "mempools.h"

#include <math.h>
#include <string.h>
#include <stdarg.h>
#include <stdio.h>

// Threads
static THD_FUNCTION(blocking_thread, arg);
static THD_WORKING_AREA(blocking_thread_wa, 2048);
static thread_t *blocking_tp;

// Private variables
static uint8_t send_buffer_global[PACKET_MAX_PL_LEN];
static uint8_t blocking_thread_cmd_buffer[PACKET_MAX_PL_LEN];
static volatile unsigned int blocking_thread_cmd_len = 0;
static volatile bool is_blocking = false;
static volatile int blocking_thread_motor = 1;
static void(* volatile send_func)(unsigned char *data, unsigned int len) = 0;
static void(* volatile send_func_blocking)(unsigned char *data, unsigned int len) = 0;
static void(* volatile send_func_nrf)(unsigned char *data, unsigned int len) = 0;
static void(* volatile appdata_func)(unsigned char *data, unsigned int len) = 0;
static disp_pos_mode display_position_mode;
static mutex_t print_mutex;
static mutex_t send_buffer_mutex;
static mutex_t terminal_mutex;

void commands_init(void) {
	chMtxObjectInit(&print_mutex);
	chMtxObjectInit(&send_buffer_mutex);
	chMtxObjectInit(&terminal_mutex);
	chThdCreateStatic(blocking_thread_wa, sizeof(blocking_thread_wa), NORMALPRIO, blocking_thread, NULL);
}

/**
 * Send a packet using the set send function.
 *
 * @param data
 * The packet data.
 *
 * @param len
 * The data length.
 */
void commands_send_packet(unsigned char *data, unsigned int len) {
	if (send_func) {
		send_func(data, len);
	}
}

/**
 * Send a packet using the set NRF51 send function. The NRF51 send function
 * is set when the COMM_EXT_NRF_PRESENT and COMM_EXT_NRF_ESB_RX_DATA commands
 * are received, at which point the previous send function is restored. The
 * intention behind that is to make the NRF51-related communication only with
 * the interface that has an NRF51, and prevent the NRF51 communication from
 * interfering with other communication.
 *
 * @param data
 * The packet data.
 *
 * @param len
 * The data length.
 */
void commands_send_packet_nrf(unsigned char *data, unsigned int len) {
	if (send_func_nrf) {
		send_func_nrf(data, len);
	}
}

/**
 * Send data using the function last used by the blocking thread.
 *
 * @param data
 * The packet data.
 *
 * @param len
 * The data length.
 */
void commands_send_packet_last_blocking(unsigned char *data, unsigned int len) {
	if (send_func_blocking) {
		send_func_blocking(data, len);
	}
}

/**
 * Process a received buffer with commands and data.
 *
 * @param data
 * The buffer to process.
 *
 * @param len
 * The length of the buffer.
 */
void commands_process_packet(unsigned char *data, unsigned int len,
		void(*reply_func)(unsigned char *data, unsigned int len)) {

	if (!len) {
		return;
	}

	COMM_PACKET_ID packet_id;

	packet_id = data[0];
	data++;
	len--;

	// The NRF51 ESB implementation is treated like it has its own
	// independent communication interface.
	if (packet_id == COMM_EXT_NRF_PRESENT ||
			packet_id == COMM_EXT_NRF_ESB_RX_DATA) {
		send_func_nrf = reply_func;
	} else {
		send_func = reply_func;
	}

	// Avoid calling invalid function pointer if it is null.
	// commands_send_packet will make the check.
	if (!reply_func) {
		reply_func = commands_send_packet;
	}

	switch (packet_id) {
	case COMM_FW_VERSION: {
		int32_t ind = 0;
		uint8_t send_buffer[50];
		send_buffer[ind++] = COMM_FW_VERSION;
		send_buffer[ind++] = FW_VERSION_MAJOR;
		send_buffer[ind++] = FW_VERSION_MINOR;

		strcpy((char*)(send_buffer + ind), HW_NAME);
		ind += strlen(HW_NAME) + 1;

		memcpy(send_buffer + ind, STM32_UUID_8, 12);
		ind += 12;

		send_buffer[ind++] = app_get_configuration()->pairing_done;
		send_buffer[ind++] = FW_IS_TEST_BUILD;

		reply_func(send_buffer, ind);
	} break;

	case COMM_JUMP_TO_BOOTLOADER_ALL_CAN:
		data[-1] = COMM_JUMP_TO_BOOTLOADER;
		comm_can_send_buffer(255, data - 1, len + 1, 2);
		chThdSleepMilliseconds(100);
		/* Falls through. */
		/* no break */
	case COMM_JUMP_TO_BOOTLOADER:
		flash_helper_jump_to_bootloader();
		break;

	case COMM_ERASE_NEW_APP_ALL_CAN:
		if (nrf_driver_ext_nrf_running()) {
			nrf_driver_pause(6000);
		}

		data[-1] = COMM_ERASE_NEW_APP;
		comm_can_send_buffer(255, data - 1, len + 1, 2);
		chThdSleepMilliseconds(1500);
		/* Falls through. */
		/* no break */
	case COMM_ERASE_NEW_APP: {
		int32_t ind = 0;

		if (nrf_driver_ext_nrf_running()) {
			nrf_driver_pause(6000);
		}
		uint16_t flash_res = flash_helper_erase_new_app(buffer_get_uint32(data, &ind));

		ind = 0;
		uint8_t send_buffer[50];
		send_buffer[ind++] = COMM_ERASE_NEW_APP;
		send_buffer[ind++] = flash_res == FLASH_COMPLETE ? 1 : 0;
		reply_func(send_buffer, ind);
	} break;

	case COMM_WRITE_NEW_APP_DATA_ALL_CAN_LZO:
	case COMM_WRITE_NEW_APP_DATA_ALL_CAN:
		if (packet_id == COMM_WRITE_NEW_APP_DATA_ALL_CAN_LZO) {
			chMtxLock(&send_buffer_mutex);
			memcpy(send_buffer_global, data + 6, len - 6);
			int32_t ind = 4;
			lzo_uint decompressed_len = buffer_get_uint16(data, &ind);
			lzo1x_decompress_safe(send_buffer_global, len - 6, data + 4, &decompressed_len, NULL);
			chMtxUnlock(&send_buffer_mutex);
			len = decompressed_len + 4;
		}

		if (nrf_driver_ext_nrf_running()) {
			nrf_driver_pause(2000);
		}

		data[-1] = COMM_WRITE_NEW_APP_DATA;

		comm_can_send_buffer(255, data - 1, len + 1, 2);
		/* Falls through. */
		/* no break */
	case COMM_WRITE_NEW_APP_DATA_LZO:
	case COMM_WRITE_NEW_APP_DATA: {
		if (packet_id == COMM_WRITE_NEW_APP_DATA_LZO) {
			chMtxLock(&send_buffer_mutex);
			memcpy(send_buffer_global, data + 6, len - 6);
			int32_t ind = 4;
			lzo_uint decompressed_len = buffer_get_uint16(data, &ind);
			lzo1x_decompress_safe(send_buffer_global, len - 6, data + 4, &decompressed_len, NULL);
			chMtxUnlock(&send_buffer_mutex);
			len = decompressed_len + 4;
		}

		int32_t ind = 0;
		uint32_t new_app_offset = buffer_get_uint32(data, &ind);

		if (nrf_driver_ext_nrf_running()) {
			nrf_driver_pause(2000);
		}
		uint16_t flash_res = flash_helper_write_new_app_data(new_app_offset, data + ind, len - ind);

		SHUTDOWN_RESET();

		ind = 0;
		uint8_t send_buffer[50];
		send_buffer[ind++] = COMM_WRITE_NEW_APP_DATA;
		send_buffer[ind++] = flash_res == FLASH_COMPLETE ? 1 : 0;
		buffer_append_uint32(send_buffer, new_app_offset, &ind);
		reply_func(send_buffer, ind);
	} break;

	case COMM_GET_VALUES:
	case COMM_GET_VALUES_SELECTIVE: {
		int32_t ind = 0;
		chMtxLock(&send_buffer_mutex);
		uint8_t *send_buffer = send_buffer_global;
		send_buffer[ind++] = packet_id;

		uint32_t mask = 0xFFFFFFFF;
		if (packet_id == COMM_GET_VALUES_SELECTIVE) {
			int32_t ind2 = 0;
			mask = buffer_get_uint32(data, &ind2);
			buffer_append_uint32(send_buffer, mask, &ind);
		}

		if (mask & ((uint32_t)1 << 0)) {
			buffer_append_float16(send_buffer, mc_interface_temp_fet_filtered(), 1e1, &ind);
		}
		if (mask & ((uint32_t)1 << 1)) {
			buffer_append_float16(send_buffer, mc_interface_temp_motor_filtered(), 1e1, &ind);
		}
		if (mask & ((uint32_t)1 << 2)) {
			buffer_append_float32(send_buffer, mc_interface_read_reset_avg_motor_current(), 1e2, &ind);
		}
		if (mask & ((uint32_t)1 << 3)) {
			buffer_append_float32(send_buffer, mc_interface_read_reset_avg_input_current(), 1e2, &ind);
		}
		if (mask & ((uint32_t)1 << 4)) {
			buffer_append_float32(send_buffer, mc_interface_read_reset_avg_id(), 1e2, &ind);
		}
		if (mask & ((uint32_t)1 << 5)) {
			buffer_append_float32(send_buffer, mc_interface_read_reset_avg_iq(), 1e2, &ind);
		}
		if (mask & ((uint32_t)1 << 6)) {
			buffer_append_float16(send_buffer, mc_interface_get_duty_cycle_now(), 1e3, &ind);
		}
		if (mask & ((uint32_t)1 << 7)) {
			buffer_append_float32(send_buffer, mc_interface_get_rpm(), 1e0, &ind);
		}
		if (mask & ((uint32_t)1 << 8)) {
			buffer_append_float16(send_buffer, GET_INPUT_VOLTAGE(), 1e1, &ind);
		}
		if (mask & ((uint32_t)1 << 9)) {
			buffer_append_float32(send_buffer, mc_interface_get_amp_hours(false), 1e4, &ind);
		}
		if (mask & ((uint32_t)1 << 10)) {
			buffer_append_float32(send_buffer, mc_interface_get_amp_hours_charged(false), 1e4, &ind);
		}
		if (mask & ((uint32_t)1 << 11)) {
			buffer_append_float32(send_buffer, mc_interface_get_watt_hours(false), 1e4, &ind);
		}
		if (mask & ((uint32_t)1 << 12)) {
			buffer_append_float32(send_buffer, mc_interface_get_watt_hours_charged(false), 1e4, &ind);
		}
		if (mask & ((uint32_t)1 << 13)) {
			buffer_append_int32(send_buffer, mc_interface_get_tachometer_value(false), &ind);
		}
		if (mask & ((uint32_t)1 << 14)) {
			buffer_append_int32(send_buffer, mc_interface_get_tachometer_abs_value(false), &ind);
		}
		if (mask & ((uint32_t)1 << 15)) {
			send_buffer[ind++] = mc_interface_get_fault();
		}
		if (mask & ((uint32_t)1 << 16)) {
			buffer_append_float32(send_buffer, mc_interface_get_pid_pos_now(), 1e6, &ind);
		}
		if (mask & ((uint32_t)1 << 17)) {
			send_buffer[ind++] = app_get_configuration()->controller_id;
		}
		if (mask & ((uint32_t)1 << 18)) {
			buffer_append_float16(send_buffer, NTC_TEMP_MOS1(), 1e1, &ind);
			buffer_append_float16(send_buffer, NTC_TEMP_MOS2(), 1e1, &ind);
			buffer_append_float16(send_buffer, NTC_TEMP_MOS3(), 1e1, &ind);
		}
		if (mask & ((uint32_t)1 << 19)) {
			buffer_append_float32(send_buffer, mc_interface_read_reset_avg_vd(), 1e3, &ind);
		}
		if (mask & ((uint32_t)1 << 20)) {
			buffer_append_float32(send_buffer, mc_interface_read_reset_avg_vq(), 1e3, &ind);
		}

		reply_func(send_buffer, ind);
		chMtxUnlock(&send_buffer_mutex);
	} break;

	case COMM_SET_DUTY: {
		int32_t ind = 0;
		mc_interface_set_duty((float)buffer_get_int32(data, &ind) / 100000.0);
		timeout_reset();
	} break;

	case COMM_SET_CURRENT: {
		int32_t ind = 0;
		mc_interface_set_current((float)buffer_get_int32(data, &ind) / 1000.0);
		timeout_reset();
	} break;

	case COMM_SET_CURRENT_BRAKE: {
		int32_t ind = 0;
		mc_interface_set_brake_current((float)buffer_get_int32(data, &ind) / 1000.0);
		timeout_reset();
	} break;

	case COMM_SET_RPM: {
		int32_t ind = 0;
		mc_interface_set_pid_speed((float)buffer_get_int32(data, &ind));
		timeout_reset();
	} break;

	case COMM_SET_POS: {
		int32_t ind = 0;
		mc_interface_set_pid_pos((float)buffer_get_int32(data, &ind) / 1000000.0);
		timeout_reset();
	} break;

	case COMM_SET_HANDBRAKE: {
		int32_t ind = 0;
		mc_interface_set_handbrake(buffer_get_float32(data, 1e3, &ind));
		timeout_reset();
	} break;

	case COMM_SET_DETECT: {
		int32_t ind = 0;
		display_position_mode = data[ind++];

		if (mc_interface_get_configuration()->motor_type == MOTOR_TYPE_BLDC) {
			if (display_position_mode == DISP_POS_MODE_NONE) {
				mc_interface_release_motor();
			} else if (display_position_mode == DISP_POS_MODE_INDUCTANCE) {
				mcpwm_set_detect();
			}
		}

		timeout_reset();
	} break;

	case COMM_SET_SERVO_POS: {
#if SERVO_OUT_ENABLE
		int32_t ind = 0;
		servo_simple_set_output(buffer_get_float16(data, 1000.0, &ind));
#endif
	} break;

	case COMM_SET_MCCONF: {
		mc_configuration *mcconf = mempools_alloc_mcconf();
		*mcconf = *mc_interface_get_configuration();

		if (confgenerator_deserialize_mcconf(data, mcconf)) {
			utils_truncate_number(&mcconf->l_current_max_scale , 0.0, 1.0);
			utils_truncate_number(&mcconf->l_current_min_scale , 0.0, 1.0);

#ifdef HW_HAS_DUAL_MOTORS
			mcconf->motor_type = MOTOR_TYPE_FOC;
#endif

			mcconf->lo_current_max = mcconf->l_current_max * mcconf->l_current_max_scale;
			mcconf->lo_current_min = mcconf->l_current_min * mcconf->l_current_min_scale;
			mcconf->lo_in_current_max = mcconf->l_in_current_max;
			mcconf->lo_in_current_min = mcconf->l_in_current_min;
			mcconf->lo_current_motor_max_now = mcconf->lo_current_max;
			mcconf->lo_current_motor_min_now = mcconf->lo_current_min;

			commands_apply_mcconf_hw_limits(mcconf);
			conf_general_store_mc_configuration(mcconf, mc_interface_get_motor_thread() == 2);
			mc_interface_set_configuration(mcconf);
			chThdSleepMilliseconds(200);

			int32_t ind = 0;
			uint8_t send_buffer[50];
			send_buffer[ind++] = packet_id;
			reply_func(send_buffer, ind);
		} else {
			commands_printf("Warning: Could not set mcconf due to wrong signature");
		}

		mempools_free_mcconf(mcconf);
	} break;

	case COMM_GET_MCCONF:
	case COMM_GET_MCCONF_DEFAULT: {
		mc_configuration *mcconf = mempools_alloc_mcconf();

		if (packet_id == COMM_GET_MCCONF) {
			*mcconf = *mc_interface_get_configuration();
		} else {
			confgenerator_set_defaults_mcconf(mcconf);
		}

		commands_send_mcconf(packet_id, mcconf);
		mempools_free_mcconf(mcconf);
	} break;

	case COMM_SET_APPCONF: {
		app_configuration *appconf = mempools_alloc_appconf();
		*appconf = *app_get_configuration();

		if (confgenerator_deserialize_appconf(data, appconf)) {
#ifdef HW_HAS_DUAL_MOTORS
			// Ignore ID when setting second motor config
			if (mc_interface_get_motor_thread() == 2) {
				appconf->controller_id = app_get_configuration()->controller_id;
			}
#endif

			conf_general_store_app_configuration(appconf);
			app_set_configuration(appconf);
			timeout_configure(appconf->timeout_msec, appconf->timeout_brake_current);
			chThdSleepMilliseconds(200);

			int32_t ind = 0;
			uint8_t send_buffer[50];
			send_buffer[ind++] = packet_id;
			reply_func(send_buffer, ind);
		} else {
			commands_printf("Warning: Could not set appconf due to wrong signature");
		}

		mempools_free_appconf(appconf);
	} break;

	case COMM_GET_APPCONF:
	case COMM_GET_APPCONF_DEFAULT: {
		app_configuration *appconf = mempools_alloc_appconf();

		if (packet_id == COMM_GET_APPCONF) {
			*appconf = *app_get_configuration();
		} else {
			confgenerator_set_defaults_appconf(appconf);
		}

#ifdef HW_HAS_DUAL_MOTORS
		if (mc_interface_get_motor_thread() == 2) {
			appconf->controller_id = utils_second_motor_id();
		}
#endif

		commands_send_appconf(packet_id, appconf);

		mempools_free_appconf(appconf);
	} break;

	case COMM_SAMPLE_PRINT: {
		uint16_t sample_len;
		uint8_t decimation;
		debug_sampling_mode mode;

		int32_t ind = 0;
		mode = data[ind++];
		sample_len = buffer_get_uint16(data, &ind);
		decimation = data[ind++];
		mc_interface_sample_print_data(mode, sample_len, decimation);
	} break;

	case COMM_REBOOT:
		// Lock the system and enter an infinite loop. The watchdog will reboot.
		__disable_irq();
		for(;;){};
		break;

	case COMM_ALIVE:
		SHUTDOWN_RESET();
		timeout_reset();
		break;

	case COMM_GET_DECODED_PPM: {
		int32_t ind = 0;
		uint8_t send_buffer[50];
		send_buffer[ind++] = COMM_GET_DECODED_PPM;
		buffer_append_int32(send_buffer, (int32_t)(app_ppm_get_decoded_level() * 1000000.0), &ind);
		buffer_append_int32(send_buffer, (int32_t)(servodec_get_last_pulse_len(0) * 1000000.0), &ind);
		reply_func(send_buffer, ind);
	} break;

	case COMM_GET_DECODED_ADC: {
		int32_t ind = 0;
		uint8_t send_buffer[50];
		send_buffer[ind++] = COMM_GET_DECODED_ADC;
		buffer_append_int32(send_buffer, (int32_t)(app_adc_get_decoded_level() * 1000000.0), &ind);
		buffer_append_int32(send_buffer, (int32_t)(app_adc_get_voltage() * 1000000.0), &ind);
		buffer_append_int32(send_buffer, (int32_t)(app_adc_get_decoded_level2() * 1000000.0), &ind);
		buffer_append_int32(send_buffer, (int32_t)(app_adc_get_voltage2() * 1000000.0), &ind);
		reply_func(send_buffer, ind);
	} break;

	case COMM_GET_DECODED_CHUK: {
		int32_t ind = 0;
		uint8_t send_buffer[50];
		send_buffer[ind++] = COMM_GET_DECODED_CHUK;
		buffer_append_int32(send_buffer, (int32_t)(app_nunchuk_get_decoded_chuk() * 1000000.0), &ind);
		reply_func(send_buffer, ind);
	} break;

	case COMM_GET_DECODED_BALANCE: {
		int32_t ind = 0;
		uint8_t send_buffer[50];
		send_buffer[ind++] = COMM_GET_DECODED_BALANCE;
		buffer_append_int32(send_buffer, (int32_t)(app_balance_get_pid_output() * 1000000.0), &ind);
		buffer_append_int32(send_buffer, (int32_t)(app_balance_get_pitch_angle() * 1000000.0), &ind);
		buffer_append_int32(send_buffer, (int32_t)(app_balance_get_roll_angle() * 1000000.0), &ind);
		buffer_append_uint32(send_buffer, app_balance_get_diff_time(), &ind);
		buffer_append_int32(send_buffer, (int32_t)(app_balance_get_motor_current() * 1000000.0), &ind);
		buffer_append_int32(send_buffer, (int32_t)(app_balance_get_motor_position() * 1000000.0), &ind);
		buffer_append_uint16(send_buffer, app_balance_get_state(), &ind);
		buffer_append_uint16(send_buffer, app_balance_get_switch_state(), &ind);
		buffer_append_int32(send_buffer, (int32_t)(app_balance_get_adc1() * 1000000.0), &ind);
		buffer_append_int32(send_buffer, (int32_t)(app_balance_get_adc2() * 1000000.0), &ind);
		reply_func(send_buffer, ind);
	} break;

	case COMM_FORWARD_CAN: {
#ifdef HW_HAS_DUAL_MOTORS
		if (data[0] == utils_second_motor_id()) {
			mc_interface_select_motor_thread(2);
			commands_process_packet(data + 1, len - 1, reply_func);
			mc_interface_select_motor_thread(1);
		} else {
			comm_can_send_buffer(data[0], data + 1, len - 1, 0);
		}
#else
		comm_can_send_buffer(data[0], data + 1, len - 1, 0);
#endif
	} break;

	case COMM_SET_CHUCK_DATA: {
		chuck_data chuck_d_tmp;

		int32_t ind = 0;
		chuck_d_tmp.js_x = data[ind++];
		chuck_d_tmp.js_y = data[ind++];
		chuck_d_tmp.bt_c = data[ind++];
		chuck_d_tmp.bt_z = data[ind++];
		chuck_d_tmp.acc_x = buffer_get_int16(data, &ind);
		chuck_d_tmp.acc_y = buffer_get_int16(data, &ind);
		chuck_d_tmp.acc_z = buffer_get_int16(data, &ind);

		if (len >= (unsigned int)ind + 2) {
			chuck_d_tmp.rev_has_state = data[ind++];
			chuck_d_tmp.is_rev = data[ind++];
		} else {
			chuck_d_tmp.rev_has_state = false;
			chuck_d_tmp.is_rev = false;
		}
		app_nunchuk_update_output(&chuck_d_tmp);
	} break;

	case COMM_CUSTOM_APP_DATA:
		if (appdata_func) {
			appdata_func(data, len);
		}
		break;

	case COMM_NRF_START_PAIRING: {
		int32_t ind = 0;
		nrf_driver_start_pairing(buffer_get_int32(data, &ind));

		ind = 0;
		uint8_t send_buffer[50];
		send_buffer[ind++] = packet_id;
		send_buffer[ind++] = NRF_PAIR_STARTED;
		reply_func(send_buffer, ind);
	} break;

	case COMM_GPD_SET_FSW: {
		timeout_reset();
		int32_t ind = 0;
		gpdrive_set_switching_frequency((float)buffer_get_int32(data, &ind));
	} break;

	case COMM_GPD_BUFFER_SIZE_LEFT: {
		int32_t ind = 0;
		uint8_t send_buffer[50];
		send_buffer[ind++] = COMM_GPD_BUFFER_SIZE_LEFT;
		buffer_append_int32(send_buffer, gpdrive_buffer_size_left(), &ind);
		reply_func(send_buffer, ind);
	} break;

	case COMM_GPD_FILL_BUFFER: {
		timeout_reset();
		int32_t ind = 0;
		while (ind < (int)len) {
			gpdrive_add_buffer_sample(buffer_get_float32_auto(data, &ind));
		}
	} break;

	case COMM_GPD_OUTPUT_SAMPLE: {
		timeout_reset();
		int32_t ind = 0;
		gpdrive_output_sample(buffer_get_float32_auto(data, &ind));
	} break;

	case COMM_GPD_SET_MODE: {
		timeout_reset();
		int32_t ind = 0;
		gpdrive_set_mode(data[ind++]);
	} break;

	case COMM_GPD_FILL_BUFFER_INT8: {
		timeout_reset();
		int32_t ind = 0;
		while (ind < (int)len) {
			gpdrive_add_buffer_sample_int((int8_t)data[ind++]);
		}
	} break;

	case COMM_GPD_FILL_BUFFER_INT16: {
		timeout_reset();
		int32_t ind = 0;
		while (ind < (int)len) {
			gpdrive_add_buffer_sample_int(buffer_get_int16(data, &ind));
		}
	} break;

	case COMM_GPD_SET_BUFFER_INT_SCALE: {
		int32_t ind = 0;
		gpdrive_set_buffer_int_scale(buffer_get_float32_auto(data, &ind));
	} break;

	case COMM_GET_VALUES_SETUP:
	case COMM_GET_VALUES_SETUP_SELECTIVE: {
		setup_values val = mc_interface_get_setup_values();

		float wh_batt_left = 0.0;
		float battery_level = mc_interface_get_battery_level(&wh_batt_left);

		int32_t ind = 0;
		chMtxLock(&send_buffer_mutex);
		uint8_t *send_buffer = send_buffer_global;
		send_buffer[ind++] = packet_id;

		uint32_t mask = 0xFFFFFFFF;
		if (packet_id == COMM_GET_VALUES_SETUP_SELECTIVE) {
			int32_t ind2 = 0;
			mask = buffer_get_uint32(data, &ind2);
			buffer_append_uint32(send_buffer, mask, &ind);
		}

		if (mask & ((uint32_t)1 << 0)) {
			buffer_append_float16(send_buffer, mc_interface_temp_fet_filtered(), 1e1, &ind);
		}
		if (mask & ((uint32_t)1 << 1)) {
			buffer_append_float16(send_buffer, mc_interface_temp_motor_filtered(), 1e1, &ind);
		}
		if (mask & ((uint32_t)1 << 2)) {
			buffer_append_float32(send_buffer, val.current_tot, 1e2, &ind);
		}
		if (mask & ((uint32_t)1 << 3)) {
			buffer_append_float32(send_buffer, val.current_in_tot, 1e2, &ind);
		}
		if (mask & ((uint32_t)1 << 4)) {
			buffer_append_float16(send_buffer, mc_interface_get_duty_cycle_now(), 1e3, &ind);
		}
		if (mask & ((uint32_t)1 << 5)) {
			buffer_append_float32(send_buffer, mc_interface_get_rpm(), 1e0, &ind);
		}
		if (mask & ((uint32_t)1 << 6)) {
			buffer_append_float32(send_buffer, mc_interface_get_speed(), 1e3, &ind);
		}
		if (mask & ((uint32_t)1 << 7)) {
			buffer_append_float16(send_buffer, GET_INPUT_VOLTAGE(), 1e1, &ind);
		}
		if (mask & ((uint32_t)1 << 8)) {
			buffer_append_float16(send_buffer, battery_level, 1e3, &ind);
		}
		if (mask & ((uint32_t)1 << 9)) {
			buffer_append_float32(send_buffer, val.ah_tot, 1e4, &ind);
		}
		if (mask & ((uint32_t)1 << 10)) {
			buffer_append_float32(send_buffer, val.ah_charge_tot, 1e4, &ind);
		}
		if (mask & ((uint32_t)1 << 11)) {
			buffer_append_float32(send_buffer, val.wh_tot, 1e4, &ind);
		}
		if (mask & ((uint32_t)1 << 12)) {
			buffer_append_float32(send_buffer, val.wh_charge_tot, 1e4, &ind);
		}
		if (mask & ((uint32_t)1 << 13)) {
			buffer_append_float32(send_buffer, mc_interface_get_distance(), 1e3, &ind);
		}
		if (mask & ((uint32_t)1 << 14)) {
			buffer_append_float32(send_buffer, mc_interface_get_distance_abs(), 1e3, &ind);
		}
		if (mask & ((uint32_t)1 << 15)) {
			buffer_append_float32(send_buffer, mc_interface_get_pid_pos_now(), 1e6, &ind);
		}
		if (mask & ((uint32_t)1 << 16)) {
			send_buffer[ind++] = mc_interface_get_fault();
		}
		if (mask & ((uint32_t)1 << 17)) {
			send_buffer[ind++] = app_get_configuration()->controller_id;
		}
		if (mask & ((uint32_t)1 << 18)) {
			send_buffer[ind++] = val.num_vescs;
		}
		if (mask & ((uint32_t)1 << 19)) {
			buffer_append_float32(send_buffer, wh_batt_left, 1e3, &ind);
		}

		reply_func(send_buffer, ind);
		chMtxUnlock(&send_buffer_mutex);
	} break;

	case COMM_SET_MCCONF_TEMP:
	case COMM_SET_MCCONF_TEMP_SETUP: {
		mc_configuration *mcconf = mempools_alloc_mcconf();
		*mcconf = *mc_interface_get_configuration();

		int32_t ind = 0;
		bool store = data[ind++];
		bool forward_can = data[ind++];
		bool ack = data[ind++];
		bool divide_by_controllers = data[ind++];

		float controller_num = 1.0;

		if (divide_by_controllers) {
			for (int i = 0;i < CAN_STATUS_MSGS_TO_STORE;i++) {
				can_status_msg *msg = comm_can_get_status_msg_index(i);
				if (msg->id >= 0 && UTILS_AGE_S(msg->rx_time) < 0.1) {
					controller_num += 1.0;
				}
			}
		}

		mcconf->l_current_min_scale = buffer_get_float32_auto(data, &ind);
		mcconf->l_current_max_scale = buffer_get_float32_auto(data, &ind);

		if (packet_id == COMM_SET_MCCONF_TEMP_SETUP) {
			const float fact = ((mcconf->si_motor_poles / 2.0) * 60.0 *
					mcconf->si_gear_ratio) / (mcconf->si_wheel_diameter * M_PI);

			mcconf->l_min_erpm = buffer_get_float32_auto(data, &ind) * fact;
			mcconf->l_max_erpm = buffer_get_float32_auto(data, &ind) * fact;

			// Write computed RPM back and change forwarded packet id to
			// COMM_SET_MCCONF_TEMP. This way only the master has to be
			// aware of the setup information.
			ind -= 8;
			buffer_append_float32_auto(data, mcconf->l_min_erpm, &ind);
			buffer_append_float32_auto(data, mcconf->l_max_erpm, &ind);
		} else {
			mcconf->l_min_erpm = buffer_get_float32_auto(data, &ind);
			mcconf->l_max_erpm = buffer_get_float32_auto(data, &ind);
		}

		mcconf->l_min_duty = buffer_get_float32_auto(data, &ind);
		mcconf->l_max_duty = buffer_get_float32_auto(data, &ind);
		mcconf->l_watt_min = buffer_get_float32_auto(data, &ind) / controller_num;
		mcconf->l_watt_max = buffer_get_float32_auto(data, &ind) / controller_num;


		// Write divided data back to the buffer, as the other controllers have no way to tell
		// how many controllers are on the bus and thus need pre-divided data.
		// We set divide by controllers to false before forwarding.
		ind -= 8;
		buffer_append_float32_auto(data, mcconf->l_watt_min, &ind);
		buffer_append_float32_auto(data, mcconf->l_watt_max, &ind);

		// Battery limits can be set optionally in a backwards-compatible way.
<<<<<<< HEAD
		if (len >= (ind + 8)) {
			mcconf->l_in_current_min = buffer_get_float32_auto(data, &ind);
			mcconf->l_in_current_min = buffer_get_float32_auto(data, &ind);
=======
		if ((int32_t)len >= (ind + 8)) {
			mcconf.l_in_current_min = buffer_get_float32_auto(data, &ind);
			mcconf.l_in_current_min = buffer_get_float32_auto(data, &ind);
>>>>>>> 5e93fa9f
		}

		mcconf->lo_current_min = mcconf->l_current_min * mcconf->l_current_min_scale;
		mcconf->lo_current_max = mcconf->l_current_max * mcconf->l_current_max_scale;
		mcconf->lo_current_motor_min_now = mcconf->lo_current_min;
		mcconf->lo_current_motor_max_now = mcconf->lo_current_max;
		mcconf->lo_in_current_min = mcconf->l_in_current_min;
		mcconf->lo_in_current_max = mcconf->l_in_current_max;

		commands_apply_mcconf_hw_limits(mcconf);

		if (store) {
			conf_general_store_mc_configuration(mcconf, mc_interface_get_motor_thread() == 2);
		}

		mc_interface_set_configuration(mcconf);

		if (forward_can) {
			data[-1] = COMM_SET_MCCONF_TEMP;
			data[1] = 0; // No more forward
			data[2] = 0; // No ack
			data[3] = 0; // No dividing, see comment above

			// TODO: Maybe broadcast on CAN-bus?
			for (int i = 0;i < CAN_STATUS_MSGS_TO_STORE;i++) {
				can_status_msg *msg = comm_can_get_status_msg_index(i);
				if (msg->id >= 0 && UTILS_AGE_S(msg->rx_time) < 0.1) {
					comm_can_send_buffer(msg->id, data - 1, len + 1, 0);
				}
			}
		}

		if (ack) {
			ind = 0;
			uint8_t send_buffer[50];
			send_buffer[ind++] = packet_id;
			reply_func(send_buffer, ind);
		}

		mempools_free_mcconf(mcconf);
	} break;

	case COMM_EXT_NRF_PRESENT: {
		if (!conf_general_permanent_nrf_found) {
			nrf_driver_init_ext_nrf();
			if (!nrf_driver_is_pairing()) {
				const app_configuration *appconf = app_get_configuration();
				uint8_t send_buffer[50];
				send_buffer[0] = COMM_EXT_NRF_ESB_SET_CH_ADDR;
				send_buffer[1] = appconf->app_nrf_conf.channel;
				send_buffer[2] = appconf->app_nrf_conf.address[0];
				send_buffer[3] = appconf->app_nrf_conf.address[1];
				send_buffer[4] = appconf->app_nrf_conf.address[2];
				commands_send_packet_nrf(send_buffer, 5);
			}
		}
	} break;

	case COMM_EXT_NRF_ESB_RX_DATA: {
		nrf_driver_process_packet(data, len);
	} break;

	case COMM_APP_DISABLE_OUTPUT: {
		int32_t ind = 0;
		bool fwd_can = data[ind++];
		int time = buffer_get_int32(data, &ind);
		app_disable_output(time);

		if (fwd_can) {
			data[0] = 0; // Don't continue forwarding
			comm_can_send_buffer(255, data - 1, len + 1, 0);
		}
	} break;

	case COMM_TERMINAL_CMD_SYNC:
		data[len] = '\0';
		chMtxLock(&terminal_mutex);
		terminal_process_string((char*)data);
		chMtxUnlock(&terminal_mutex);
		break;

	case COMM_GET_IMU_DATA: {
		int32_t ind = 0;
		uint8_t send_buffer[70];
		send_buffer[ind++] = packet_id;

		int32_t ind2 = 0;
		uint32_t mask = buffer_get_uint16(data, &ind2);

		float rpy[3], acc[3], gyro[3], mag[3], q[4];
		imu_get_rpy(rpy);
		imu_get_accel(acc);
		imu_get_gyro(gyro);
		imu_get_mag(mag);
		imu_get_quaternions(q);

		buffer_append_uint16(send_buffer, mask, &ind);

		if (mask & ((uint32_t)1 << 0)) {
			buffer_append_float32_auto(send_buffer, rpy[0], &ind);
		}
		if (mask & ((uint32_t)1 << 1)) {
			buffer_append_float32_auto(send_buffer, rpy[1], &ind);
		}
		if (mask & ((uint32_t)1 << 2)) {
			buffer_append_float32_auto(send_buffer, rpy[2], &ind);
		}

		if (mask & ((uint32_t)1 << 3)) {
			buffer_append_float32_auto(send_buffer, acc[0], &ind);
		}
		if (mask & ((uint32_t)1 << 4)) {
			buffer_append_float32_auto(send_buffer, acc[1], &ind);
		}
		if (mask & ((uint32_t)1 << 5)) {
			buffer_append_float32_auto(send_buffer, acc[2], &ind);
		}

		if (mask & ((uint32_t)1 << 6)) {
			buffer_append_float32_auto(send_buffer, gyro[0], &ind);
		}
		if (mask & ((uint32_t)1 << 7)) {
			buffer_append_float32_auto(send_buffer, gyro[1], &ind);
		}
		if (mask & ((uint32_t)1 << 8)) {
			buffer_append_float32_auto(send_buffer, gyro[2], &ind);
		}

		if (mask & ((uint32_t)1 << 9)) {
			buffer_append_float32_auto(send_buffer, mag[0], &ind);
		}
		if (mask & ((uint32_t)1 << 10)) {
			buffer_append_float32_auto(send_buffer, mag[1], &ind);
		}
		if (mask & ((uint32_t)1 << 11)) {
			buffer_append_float32_auto(send_buffer, mag[2], &ind);
		}

		if (mask & ((uint32_t)1 << 12)) {
			buffer_append_float32_auto(send_buffer, q[0], &ind);
		}
		if (mask & ((uint32_t)1 << 13)) {
			buffer_append_float32_auto(send_buffer, q[1], &ind);
		}
		if (mask & ((uint32_t)1 << 14)) {
			buffer_append_float32_auto(send_buffer, q[2], &ind);
		}
		if (mask & ((uint32_t)1 << 15)) {
			buffer_append_float32_auto(send_buffer, q[3], &ind);
		}

		reply_func(send_buffer, ind);
	} break;

	case COMM_ERASE_BOOTLOADER_ALL_CAN:
		if (nrf_driver_ext_nrf_running()) {
			nrf_driver_pause(6000);
		}

		data[-1] = COMM_ERASE_BOOTLOADER;
		comm_can_send_buffer(255, data - 1, len + 1, 2);
		chThdSleepMilliseconds(1500);
		/* Falls through. */
		/* no break */
	case COMM_ERASE_BOOTLOADER: {
		int32_t ind = 0;

		if (nrf_driver_ext_nrf_running()) {
			nrf_driver_pause(6000);
		}
		uint16_t flash_res = flash_helper_erase_bootloader();

		ind = 0;
		uint8_t send_buffer[50];
		send_buffer[ind++] = COMM_ERASE_BOOTLOADER;
		send_buffer[ind++] = flash_res == FLASH_COMPLETE ? 1 : 0;
		reply_func(send_buffer, ind);
	} break;

	case COMM_SET_CURRENT_REL: {
		int32_t ind = 0;
		mc_interface_set_current_rel(buffer_get_float32(data, 1e5, &ind));
		timeout_reset();
	} break;

	case COMM_CAN_FWD_FRAME: {
		int32_t ind = 0;
		uint32_t id = buffer_get_uint32(data, &ind);
		bool is_ext = data[ind++];

		if (is_ext) {
			comm_can_transmit_eid(id, data + ind, len - ind);
		} else {
			comm_can_transmit_sid(id, data + ind, len - ind);
		}
	} break;

	case COMM_SET_BATTERY_CUT: {
		int32_t ind = 0;
		float start = buffer_get_float32(data, 1e3, &ind);
		float end = buffer_get_float32(data, 1e3, &ind);
		bool store = data[ind++];
		bool fwd_can = data[ind++];

		if (fwd_can) {
			comm_can_conf_battery_cut(255, store, start, end);
		}

		mc_configuration *mcconf = mempools_alloc_mcconf();
		*mcconf = *mc_interface_get_configuration();

		if (mcconf->l_battery_cut_start != start || mcconf->l_battery_cut_end != end) {
			mcconf->l_battery_cut_start = start;
			mcconf->l_battery_cut_end = end;

			if (store) {
				conf_general_store_mc_configuration(mcconf,
						mc_interface_get_motor_thread() == 2);
			}

			mc_interface_set_configuration(mcconf);
		}

		mempools_free_mcconf(mcconf);

		// Send ack
		ind = 0;
		uint8_t send_buffer[50];
		send_buffer[ind++] = packet_id;
		reply_func(send_buffer, ind);
	} break;

	// Blocking commands. Only one of them runs at any given time, in their
	// own thread. If other blocking commands come before the previous one has
	// finished, they are discarded.
	case COMM_TERMINAL_CMD:
	case COMM_DETECT_MOTOR_PARAM:
	case COMM_DETECT_MOTOR_R_L:
	case COMM_DETECT_MOTOR_FLUX_LINKAGE:
	case COMM_DETECT_ENCODER:
	case COMM_DETECT_HALL_FOC:
	case COMM_DETECT_MOTOR_FLUX_LINKAGE_OPENLOOP:
	case COMM_DETECT_APPLY_ALL_FOC:
	case COMM_PING_CAN:
	case COMM_BM_CONNECT:
	case COMM_BM_ERASE_FLASH_ALL:
	case COMM_BM_WRITE_FLASH_LZO:
	case COMM_BM_WRITE_FLASH:
	case COMM_BM_REBOOT:
	case COMM_BM_DISCONNECT:
	case COMM_BM_MAP_PINS_DEFAULT:
	case COMM_BM_MAP_PINS_NRF5X:
	case COMM_BM_MEM_READ:
		if (!is_blocking) {
			memcpy(blocking_thread_cmd_buffer, data - 1, len + 1);
			blocking_thread_cmd_len = len + 1;
			is_blocking = true;
			blocking_thread_motor = mc_interface_get_motor_thread();
			send_func_blocking = reply_func;
			chEvtSignal(blocking_tp, (eventmask_t)1);
		}
		break;

	default:
		break;
	}
}

void commands_printf(const char* format, ...) {
	chMtxLock(&print_mutex);

	va_list arg;
	va_start (arg, format);
	int len;
	static char print_buffer[255];

	print_buffer[0] = COMM_PRINT;
	len = vsnprintf(print_buffer + 1, 254, format, arg);
	va_end (arg);

	if(len > 0) {
		commands_send_packet_last_blocking((unsigned char*)print_buffer,
				(len < 254) ? len + 1 : 255);
	}

	chMtxUnlock(&print_mutex);
}

void commands_send_rotor_pos(float rotor_pos) {
	uint8_t buffer[5];
	int32_t index = 0;
	buffer[index++] = COMM_ROTOR_POSITION;
	buffer_append_int32(buffer, (int32_t)(rotor_pos * 100000.0), &index);
	commands_send_packet(buffer, index);
}

void commands_send_experiment_samples(float *samples, int len) {
	if ((len * 4 + 1) > 256) {
		return;
	}

	uint8_t buffer[len * 4 + 1];
	int32_t index = 0;

	buffer[index++] = COMM_EXPERIMENT_SAMPLE;

	for (int i = 0;i < len;i++) {
		buffer_append_int32(buffer, (int32_t)(samples[i] * 10000.0), &index);
	}

	commands_send_packet(buffer, index);
}

void commands_fwd_can_frame(int len, unsigned char *data, uint32_t id, bool is_extended) {
	if (len > 8) {
		len = 8;
	}

	uint8_t buffer[len + 6];
	int32_t index = 0;
	buffer[index++] = COMM_CAN_FWD_FRAME;
	buffer_append_uint32(buffer, id, &index);
	buffer[index++] = is_extended;
	memcpy(buffer + index, data, len);
	index += len;
	commands_send_packet(buffer, index);
}

disp_pos_mode commands_get_disp_pos_mode(void) {
	return display_position_mode;
}

void commands_set_app_data_handler(void(*func)(unsigned char *data, unsigned int len)) {
	appdata_func = func;
}

void commands_send_app_data(unsigned char *data, unsigned int len) {
	int32_t index = 0;
	chMtxLock(&send_buffer_mutex);
	send_buffer_global[index++] = COMM_CUSTOM_APP_DATA;
	memcpy(send_buffer_global + index, data, len);
	index += len;
	commands_send_packet(send_buffer_global, index);
	chMtxUnlock(&send_buffer_mutex);
}

void commands_send_gpd_buffer_notify(void) {
	int32_t index = 0;
	uint8_t buffer[1];
	buffer[index++] = COMM_GPD_BUFFER_NOTIFY;
	commands_send_packet(buffer, index);
}

void commands_send_mcconf(COMM_PACKET_ID packet_id, mc_configuration *mcconf) {
	chMtxLock(&send_buffer_mutex);
	send_buffer_global[0] = packet_id;
	int32_t len = confgenerator_serialize_mcconf(send_buffer_global + 1, mcconf);
	commands_send_packet(send_buffer_global, len + 1);
	chMtxUnlock(&send_buffer_mutex);
}

void commands_send_appconf(COMM_PACKET_ID packet_id, app_configuration *appconf) {
	chMtxLock(&send_buffer_mutex);
	send_buffer_global[0] = packet_id;
	int32_t len = confgenerator_serialize_appconf(send_buffer_global + 1, appconf);
	commands_send_packet(send_buffer_global, len + 1);
	chMtxUnlock(&send_buffer_mutex);
}

void commands_apply_mcconf_hw_limits(mc_configuration *mcconf) {
	utils_truncate_number(&mcconf->l_current_max_scale, 0.0, 1.0);
	utils_truncate_number(&mcconf->l_current_min_scale, 0.0, 1.0);

	// This limit should always be active, as starving the threads never
	// makes sense.
#ifdef HW_LIM_FOC_CTRL_LOOP_FREQ
    if (mcconf->foc_sample_v0_v7 == true) {
    	//control loop executes twice per pwm cycle when sampling in v0 and v7
		utils_truncate_number(&mcconf->foc_f_sw, HW_LIM_FOC_CTRL_LOOP_FREQ);
    } else {
#ifdef HW_HAS_DUAL_MOTORS
    	utils_truncate_number(&mcconf->foc_f_sw, HW_LIM_FOC_CTRL_LOOP_FREQ);
#else
		utils_truncate_number(&mcconf->foc_f_sw, HW_LIM_FOC_CTRL_LOOP_FREQ * 2.0);
#endif
    }
#endif

#ifndef DISABLE_HW_LIMITS
#ifdef HW_LIM_CURRENT
	utils_truncate_number(&mcconf->l_current_max, HW_LIM_CURRENT);
	utils_truncate_number(&mcconf->l_current_min, HW_LIM_CURRENT);
#endif
#ifdef HW_LIM_CURRENT_IN
	utils_truncate_number(&mcconf->l_in_current_max, HW_LIM_CURRENT_IN);
	utils_truncate_number(&mcconf->l_in_current_min, HW_LIM_CURRENT);
#endif
#ifdef HW_LIM_CURRENT_ABS
	utils_truncate_number(&mcconf->l_abs_current_max, HW_LIM_CURRENT_ABS);
#endif
#ifdef HW_LIM_VIN
	utils_truncate_number(&mcconf->l_max_vin, HW_LIM_VIN);
	utils_truncate_number(&mcconf->l_min_vin, HW_LIM_VIN);
#endif
#ifdef HW_LIM_ERPM
	utils_truncate_number(&mcconf->l_max_erpm, HW_LIM_ERPM);
	utils_truncate_number(&mcconf->l_min_erpm, HW_LIM_ERPM);
#endif
#ifdef HW_LIM_DUTY_MIN
	utils_truncate_number(&mcconf->l_min_duty, HW_LIM_DUTY_MIN);
#endif
#ifdef HW_LIM_DUTY_MAX
	utils_truncate_number(&mcconf->l_max_duty, HW_LIM_DUTY_MAX);
#endif
#ifdef HW_LIM_TEMP_FET
	utils_truncate_number(&mcconf->l_temp_fet_start, HW_LIM_TEMP_FET);
	utils_truncate_number(&mcconf->l_temp_fet_end, HW_LIM_TEMP_FET);
#endif
#ifdef HW_FOC_CURRENT_FILTER_LIM
	utils_truncate_number(&mcconf->foc_current_filter_const, HW_FOC_CURRENT_FILTER_LIM);
#endif
#endif
}

void commands_init_plot(char *namex, char *namey) {
	int ind = 0;
	chMtxLock(&send_buffer_mutex);
	send_buffer_global[ind++] = COMM_PLOT_INIT;
	memcpy(send_buffer_global + ind, namex, strlen(namex));
	ind += strlen(namex);
	send_buffer_global[ind++] = '\0';
	memcpy(send_buffer_global + ind, namey, strlen(namey));
	ind += strlen(namey);
	send_buffer_global[ind++] = '\0';
	commands_send_packet(send_buffer_global, ind);
	chMtxUnlock(&send_buffer_mutex);
}

void commands_plot_add_graph(char *name) {
	int ind = 0;
	chMtxLock(&send_buffer_mutex);
	send_buffer_global[ind++] = COMM_PLOT_ADD_GRAPH;
	memcpy(send_buffer_global + ind, name, strlen(name));
	ind += strlen(name);
	send_buffer_global[ind++] = '\0';
	commands_send_packet(send_buffer_global, ind);
	chMtxUnlock(&send_buffer_mutex);
}

void commands_plot_set_graph(int graph) {
	int ind = 0;
	uint8_t buffer[2];
	buffer[ind++] = COMM_PLOT_SET_GRAPH;
	buffer[ind++] = graph;
	commands_send_packet(buffer, ind);
}

void commands_send_plot_points(float x, float y) {
	int32_t ind = 0;
	uint8_t buffer[10];
	buffer[ind++] = COMM_PLOT_DATA;
	buffer_append_float32_auto(buffer, x, &ind);
	buffer_append_float32_auto(buffer, y, &ind);
	commands_send_packet(buffer, ind);
}

static THD_FUNCTION(blocking_thread, arg) {
	(void)arg;

	chRegSetThreadName("comm_block");

	blocking_tp = chThdGetSelfX();

	for(;;) {
		is_blocking = false;

		chEvtWaitAny((eventmask_t) 1);

		mc_interface_select_motor_thread(blocking_thread_motor);

		uint8_t *data = blocking_thread_cmd_buffer;
		unsigned int len = blocking_thread_cmd_len;

		COMM_PACKET_ID packet_id;
		static uint8_t send_buffer[512];

		packet_id = data[0];
		data++;
		len--;

		switch (packet_id) {
		case COMM_DETECT_MOTOR_PARAM: {
			int32_t ind = 0;
			float detect_current = buffer_get_float32(data, 1e3, &ind);
			float detect_min_rpm = buffer_get_float32(data, 1e3, &ind);
			float detect_low_duty = buffer_get_float32(data, 1e3, &ind);
			float detect_cycle_int_limit;
			float detect_coupling_k;
			int8_t detect_hall_table[8];
			int detect_hall_res;

			if (!conf_general_detect_motor_param(detect_current, detect_min_rpm,
					detect_low_duty, &detect_cycle_int_limit, &detect_coupling_k,
					detect_hall_table, &detect_hall_res)) {
				detect_cycle_int_limit = 0.0;
				detect_coupling_k = 0.0;
			}

			ind = 0;
			send_buffer[ind++] = COMM_DETECT_MOTOR_PARAM;
			buffer_append_int32(send_buffer, (int32_t)(detect_cycle_int_limit * 1000.0), &ind);
			buffer_append_int32(send_buffer, (int32_t)(detect_coupling_k * 1000.0), &ind);
			memcpy(send_buffer + ind, detect_hall_table, 8);
			ind += 8;
			send_buffer[ind++] = detect_hall_res;

			if (send_func_blocking) {
				send_func_blocking(send_buffer, ind);
			}
		} break;

		case COMM_DETECT_MOTOR_R_L: {
			mc_configuration *mcconf = mempools_alloc_mcconf();
			*mcconf = *mc_interface_get_configuration();
			mc_configuration *mcconf_old = mempools_alloc_mcconf();
			*mcconf_old = *mcconf;

			mcconf->motor_type = MOTOR_TYPE_FOC;
			mc_interface_set_configuration(mcconf);

			float r = 0.0;
			float l = 0.0;
			bool res = mcpwm_foc_measure_res_ind(&r, &l);
			mc_interface_set_configuration(mcconf_old);

			if (!res) {
				r = 0.0;
				l = 0.0;
			}

			int32_t ind = 0;
			send_buffer[ind++] = COMM_DETECT_MOTOR_R_L;
			buffer_append_float32(send_buffer, r, 1e6, &ind);
			buffer_append_float32(send_buffer, l, 1e3, &ind);
			if (send_func_blocking) {
				send_func_blocking(send_buffer, ind);
			}

			mempools_free_mcconf(mcconf);
			mempools_free_mcconf(mcconf_old);
		} break;

		case COMM_DETECT_MOTOR_FLUX_LINKAGE: {
			int32_t ind = 0;
			float current = buffer_get_float32(data, 1e3, &ind);
			float min_rpm = buffer_get_float32(data, 1e3, &ind);
			float duty = buffer_get_float32(data, 1e3, &ind);
			float resistance = buffer_get_float32(data, 1e6, &ind);

			float linkage;
			bool res = conf_general_measure_flux_linkage(current, duty, min_rpm, resistance, &linkage);

			if (!res) {
				linkage = 0.0;
			}

			ind = 0;
			send_buffer[ind++] = COMM_DETECT_MOTOR_FLUX_LINKAGE;
			buffer_append_float32(send_buffer, linkage, 1e7, &ind);
			if (send_func_blocking) {
				send_func_blocking(send_buffer, ind);
			}
		} break;

		case COMM_DETECT_ENCODER: {
			if (encoder_is_configured()) {
				mc_configuration *mcconf = mempools_alloc_mcconf();
				*mcconf = *mc_interface_get_configuration();
				mc_configuration *mcconf_old = mempools_alloc_mcconf();
				*mcconf_old = *mcconf;

				int32_t ind = 0;
				float current = buffer_get_float32(data, 1e3, &ind);

				mcconf->motor_type = MOTOR_TYPE_FOC;
				mcconf->foc_f_sw = 10000.0;
				mcconf->foc_current_kp = 0.01;
				mcconf->foc_current_ki = 10.0;
				mc_interface_set_configuration(mcconf);

				float offset = 0.0;
				float ratio = 0.0;
				bool inverted = false;
				mcpwm_foc_encoder_detect(current, false, &offset, &ratio, &inverted);
				mc_interface_set_configuration(mcconf_old);

				ind = 0;
				send_buffer[ind++] = COMM_DETECT_ENCODER;
				buffer_append_float32(send_buffer, offset, 1e6, &ind);
				buffer_append_float32(send_buffer, ratio, 1e6, &ind);
				send_buffer[ind++] = inverted;

				if (send_func_blocking) {
					send_func_blocking(send_buffer, ind);
				}

				mempools_free_mcconf(mcconf);
				mempools_free_mcconf(mcconf_old);
			} else {
				int32_t ind = 0;
				send_buffer[ind++] = COMM_DETECT_ENCODER;
				buffer_append_float32(send_buffer, 1001.0, 1e6, &ind);
				buffer_append_float32(send_buffer, 0.0, 1e6, &ind);
				send_buffer[ind++] = false;

				if (send_func_blocking) {
					send_func_blocking(send_buffer, ind);
				}
			}
		} break;

		case COMM_DETECT_HALL_FOC: {
			mc_configuration *mcconf = mempools_alloc_mcconf();
			*mcconf = *mc_interface_get_configuration();

			if (mcconf->m_sensor_port_mode == SENSOR_PORT_MODE_HALL) {
				mc_configuration *mcconf_old = mempools_alloc_mcconf();
				*mcconf_old = *mcconf;

				int32_t ind = 0;
				float current = buffer_get_float32(data, 1e3, &ind);

				mcconf->motor_type = MOTOR_TYPE_FOC;
				mcconf->foc_f_sw = 10000.0;
				mcconf->foc_current_kp = 0.01;
				mcconf->foc_current_ki = 10.0;
				mc_interface_set_configuration(mcconf);

				uint8_t hall_tab[8];
				bool res = mcpwm_foc_hall_detect(current, hall_tab);
				mc_interface_set_configuration(mcconf_old);

				ind = 0;
				send_buffer[ind++] = COMM_DETECT_HALL_FOC;
				memcpy(send_buffer + ind, hall_tab, 8);
				ind += 8;
				send_buffer[ind++] = res ? 0 : 1;

				if (send_func_blocking) {
					send_func_blocking(send_buffer, ind);
				}

				mempools_free_mcconf(mcconf_old);
			} else {
				int32_t ind = 0;
				send_buffer[ind++] = COMM_DETECT_HALL_FOC;
				memset(send_buffer, 255, 8);
				ind += 8;
				send_buffer[ind++] = 0;
				if (send_func_blocking) {
					send_func_blocking(send_buffer, ind);
				}
			}

			mempools_free_mcconf(mcconf);
		} break;

		case COMM_DETECT_MOTOR_FLUX_LINKAGE_OPENLOOP: {
			int32_t ind = 0;
			float current = buffer_get_float32(data, 1e3, &ind);
			float erpm_per_sec = buffer_get_float32(data, 1e3, &ind);
			float duty = buffer_get_float32(data, 1e3, &ind);
			float resistance = buffer_get_float32(data, 1e6, &ind);
			float inductance = 0.0;

			if (len >= (uint32_t)ind + 4) {
				inductance = buffer_get_float32(data, 1e8, &ind);
			}

			float linkage;
			bool res = conf_general_measure_flux_linkage_openloop(current, duty,
					erpm_per_sec, resistance, inductance, &linkage);

			if (!res) {
				linkage = 0.0;
			}

			ind = 0;
			send_buffer[ind++] = COMM_DETECT_MOTOR_FLUX_LINKAGE_OPENLOOP;
			buffer_append_float32(send_buffer, linkage, 1e7, &ind);
			if (send_func_blocking) {
				send_func_blocking(send_buffer, ind);
			}
		} break;

		case COMM_DETECT_APPLY_ALL_FOC: {
			int32_t ind = 0;
			bool detect_can = data[ind++];
			float max_power_loss = buffer_get_float32(data, 1e3, &ind);
			float min_current_in = buffer_get_float32(data, 1e3, &ind);
			float max_current_in = buffer_get_float32(data, 1e3, &ind);
			float openloop_rpm = buffer_get_float32(data, 1e3, &ind);
			float sl_erpm = buffer_get_float32(data, 1e3, &ind);

			int res = conf_general_detect_apply_all_foc_can(detect_can, max_power_loss,
					min_current_in, max_current_in, openloop_rpm, sl_erpm);

			ind = 0;
			send_buffer[ind++] = COMM_DETECT_APPLY_ALL_FOC;
			buffer_append_int16(send_buffer, res, &ind);
			if (send_func_blocking) {
				send_func_blocking(send_buffer, ind);
			}
		} break;

		case COMM_TERMINAL_CMD:
			data[len] = '\0';
			chMtxLock(&terminal_mutex);
			terminal_process_string((char*)data);
			chMtxUnlock(&terminal_mutex);
			break;

		case COMM_PING_CAN: {
			int32_t ind = 0;
			send_buffer[ind++] = COMM_PING_CAN;

			for (uint8_t i = 0;i < 255;i++) {
				if (comm_can_ping(i)) {
					send_buffer[ind++] = i;
				}
			}

			if (send_func_blocking) {
				send_func_blocking(send_buffer, ind);
			}
		} break;

#if HAS_BLACKMAGIC
		case COMM_BM_CONNECT: {
			int32_t ind = 0;
			send_buffer[ind++] = packet_id;
			buffer_append_int16(send_buffer, bm_connect(), &ind);
			if (send_func_blocking) {
				send_func_blocking(send_buffer, ind);
			}
		} break;

		case COMM_BM_ERASE_FLASH_ALL: {
			int32_t ind = 0;
			send_buffer[ind++] = packet_id;
			buffer_append_int16(send_buffer, bm_erase_flash_all(), &ind);
			if (send_func_blocking) {
				send_func_blocking(send_buffer, ind);
			}
		} break;

		case COMM_BM_WRITE_FLASH_LZO:
		case COMM_BM_WRITE_FLASH: {
			if (packet_id == COMM_BM_WRITE_FLASH_LZO) {
				memcpy(send_buffer, data + 6, len - 6);
				int32_t ind = 4;
				lzo_uint decompressed_len = buffer_get_uint16(data, &ind);
				lzo1x_decompress_safe(send_buffer, len - 6, data + 4, &decompressed_len, NULL);
				len = decompressed_len + 4;
			}

			int32_t ind = 0;
			uint32_t addr = buffer_get_uint32(data, &ind);

			int res = bm_write_flash(addr, data + ind, len - ind);

			ind = 0;
			send_buffer[ind++] = packet_id;
			buffer_append_int16(send_buffer, res, &ind);
			if (send_func_blocking) {
				send_func_blocking(send_buffer, ind);
			}
		} break;

		case COMM_BM_REBOOT: {
			int32_t ind = 0;
			send_buffer[ind++] = packet_id;
			buffer_append_int16(send_buffer, bm_reboot(), &ind);
			if (send_func_blocking) {
				send_func_blocking(send_buffer, ind);
			}
		} break;

		case COMM_BM_DISCONNECT: {
			bm_disconnect();
			bm_leave_nrf_debug_mode();

			int32_t ind = 0;
			send_buffer[ind++] = packet_id;
			if (send_func_blocking) {
				send_func_blocking(send_buffer, ind);
			}
		} break;

		case COMM_BM_MAP_PINS_DEFAULT: {
			bm_default_swd_pins();
			int32_t ind = 0;
			send_buffer[ind++] = packet_id;
			buffer_append_int16(send_buffer, 1, &ind);
			if (send_func_blocking) {
				send_func_blocking(send_buffer, ind);
			}
		} break;

		case COMM_BM_MAP_PINS_NRF5X: {
			int32_t ind = 0;
			send_buffer[ind++] = packet_id;

#ifdef NRF5x_SWDIO_GPIO
			buffer_append_int16(send_buffer, 1, &ind);
			bm_change_swd_pins(NRF5x_SWDIO_GPIO, NRF5x_SWDIO_PIN,
					NRF5x_SWCLK_GPIO, NRF5x_SWCLK_PIN);
#else
			buffer_append_int16(send_buffer, 0, &ind);
#endif
			if (send_func_blocking) {
				send_func_blocking(send_buffer, ind);
			}
		} break;

		case COMM_BM_MEM_READ: {
			int32_t ind = 0;
			uint32_t addr = buffer_get_uint32(data, &ind);
			uint16_t read_len = buffer_get_uint16(data, &ind);

			if (read_len > sizeof(send_buffer) - 3) {
				read_len = sizeof(send_buffer) - 3;
			}

			int res = bm_mem_read(addr, send_buffer + 3, read_len);

			ind = 0;
			send_buffer[ind++] = packet_id;
			buffer_append_int16(send_buffer, res, &ind);
			if (send_func_blocking) {
				send_func_blocking(send_buffer, ind + read_len);
			}
		} break;
#endif

		default:
			break;
		}
	}
}<|MERGE_RESOLUTION|>--- conflicted
+++ resolved
@@ -830,15 +830,9 @@
 		buffer_append_float32_auto(data, mcconf->l_watt_max, &ind);
 
 		// Battery limits can be set optionally in a backwards-compatible way.
-<<<<<<< HEAD
-		if (len >= (ind + 8)) {
+		if ((int32_t)len >= (ind + 8)) {
 			mcconf->l_in_current_min = buffer_get_float32_auto(data, &ind);
 			mcconf->l_in_current_min = buffer_get_float32_auto(data, &ind);
-=======
-		if ((int32_t)len >= (ind + 8)) {
-			mcconf.l_in_current_min = buffer_get_float32_auto(data, &ind);
-			mcconf.l_in_current_min = buffer_get_float32_auto(data, &ind);
->>>>>>> 5e93fa9f
 		}
 
 		mcconf->lo_current_min = mcconf->l_current_min * mcconf->l_current_min_scale;
